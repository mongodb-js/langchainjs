import { TiktokenModel } from "@dqbd/tiktoken";
import {
  Configuration,
  ConfigurationParameters,
  CreateCompletionRequest,
  CreateCompletionResponse,
  CreateCompletionResponseChoicesInner,
  OpenAIApi,
} from "openai";
import fetchAdapter from "../util/axios-fetch-adapter.js";
import type { StreamingAxiosConfiguration } from "../util/axios-types.js";
import { chunkArray } from "../util/chunk.js";
import { BaseLLM, BaseLLMParams } from "./base.js";
import { calculateMaxTokens } from "../base_language/count_tokens.js";
import { OpenAIChat } from "./openai-chat.js";
import { LLMResult } from "../schema/index.js";
import { CallbackManager } from "../callbacks/index.js";

interface ModelParams {
  /** Sampling temperature to use */
  temperature: number;

  /**
   * Maximum number of tokens to generate in the completion. -1 returns as many
   * tokens as possible given the prompt and the model's maximum context size.
   */
  maxTokens: number;

  /** Total probability mass of tokens to consider at each step */
  topP: number;

  /** Penalizes repeated tokens according to frequency */
  frequencyPenalty: number;

  /** Penalizes repeated tokens */
  presencePenalty: number;

  /** Number of completions to generate for each prompt */
  n: number;

  /** Generates `bestOf` completions server side and returns the "best" */
  bestOf: number;

  /** Dictionary used to adjust the probability of specific tokens being generated */
  logitBias?: Record<string, number>;

  /** Whether to stream the results or not. Enabling disables tokenUsage reporting */
  streaming: boolean;
}

/**
 * Input to OpenAI class.
 * @augments ModelParams
 */
interface OpenAIInput extends ModelParams {
  /** Model name to use */
  modelName: string;

  /** Holds any additional parameters that are valid to pass to {@link
   * https://platform.openai.com/docs/api-reference/completions/create |
   * `openai.createCompletion`} that are not explicitly specified on this class.
   */
  modelKwargs?: Kwargs;

  /** Batch size to use when passing multiple documents to generate */
  batchSize: number;

  /** List of stop words to use when generating */
  stop?: string[];

  /**
   * Timeout to use when making requests to OpenAI.
   */
  timeout?: number;
}

type TokenUsage = {
  completionTokens?: number;
  promptTokens?: number;
  totalTokens?: number;
};

// eslint-disable-next-line @typescript-eslint/no-explicit-any
type Kwargs = Record<string, any>;

/**
 * Wrapper around OpenAI large language models.
 *
 * To use you should have the `openai` package installed, with the
 * `OPENAI_API_KEY` environment variable set.
 *
 * @remarks
 * Any parameters that are valid to be passed to {@link
 * https://platform.openai.com/docs/api-reference/completions/create |
 * `openai.createCompletion`} can be passed through {@link modelKwargs}, even
 * if not explicitly available on this class.
 *
 * @augments BaseLLM
 * @augments OpenAIInput
 */
export class OpenAI extends BaseLLM implements OpenAIInput {
  temperature = 0.7;

  maxTokens = 256;

  topP = 1;

  frequencyPenalty = 0;

  presencePenalty = 0;

  n = 1;

  bestOf = 1;

  logitBias?: Record<string, number>;

  modelName = "text-davinci-003";

  modelKwargs?: Kwargs;

  batchSize = 20;

  timeout?: number;

  stop?: string[];

  streaming = false;

  private client: OpenAIApi;

  private clientConfig: ConfigurationParameters;

  constructor(
    fields?: Partial<OpenAIInput> &
      BaseLLMParams & {
        openAIApiKey?: string;
      },
    configuration?: ConfigurationParameters
  ) {
    if (
      fields?.modelName?.startsWith("gpt-3.5-turbo") ||
      fields?.modelName?.startsWith("gpt-4")
    ) {
      // eslint-disable-next-line no-constructor-return, @typescript-eslint/no-explicit-any
      return new OpenAIChat(fields, configuration) as any as OpenAI;
    }
    super(fields ?? {});

    const apiKey =
      fields?.openAIApiKey ??
      // eslint-disable-next-line no-process-env
      (typeof process !== "undefined" ? process.env.OPENAI_API_KEY : undefined);
    if (!apiKey) {
      throw new Error("OpenAI API key not found");
    }

    this.modelName = fields?.modelName ?? this.modelName;
    this.modelKwargs = fields?.modelKwargs ?? {};
    this.batchSize = fields?.batchSize ?? this.batchSize;
    this.timeout = fields?.timeout;

    this.temperature = fields?.temperature ?? this.temperature;
    this.maxTokens = fields?.maxTokens ?? this.maxTokens;
    this.topP = fields?.topP ?? this.topP;
    this.frequencyPenalty = fields?.frequencyPenalty ?? this.frequencyPenalty;
    this.presencePenalty = fields?.presencePenalty ?? this.presencePenalty;
    this.n = fields?.n ?? this.n;
    this.bestOf = fields?.bestOf ?? this.bestOf;
    this.logitBias = fields?.logitBias;
    this.stop = fields?.stop;

    this.streaming = fields?.streaming ?? false;

    if (this.streaming && this.n > 1) {
      throw new Error("Cannot stream results when n > 1");
    }

    if (this.streaming && this.bestOf > 1) {
      throw new Error("Cannot stream results when bestOf > 1");
    }

    this.clientConfig = {
      apiKey,
      ...configuration,
    };
  }

  /**
   * Get the parameters used to invoke the model
   */
  invocationParams(): CreateCompletionRequest & Kwargs {
    return {
      model: this.modelName,
      temperature: this.temperature,
      max_tokens: this.maxTokens,
      top_p: this.topP,
      frequency_penalty: this.frequencyPenalty,
      presence_penalty: this.presencePenalty,
      n: this.n,
      best_of: this.bestOf,
      logit_bias: this.logitBias,
      stop: this.stop,
      stream: this.streaming,
      ...this.modelKwargs,
    };
  }

  _identifyingParams() {
    return {
      model_name: this.modelName,
      ...this.invocationParams(),
      ...this.clientConfig,
    };
  }

  /**
   * Get the identifying parameters for the model
   */
  identifyingParams() {
    return this._identifyingParams();
  }

  /**
   * Call out to OpenAI's endpoint with k unique prompts
   *
   * @param prompts - The prompts to pass into the model.
   * @param [stop] - Optional list of stop words to use when generating.
   * @param [callbackManager] - Optional callback manager to use for streaming
   * requests.
   * @param [runId] - Optional run ID to use for callbacks.
   *
   * @returns The full LLM output.
   *
   * @example
   * ```ts
   * import { OpenAI } from "langchain/llms/openai";
   * const openai = new OpenAI();
   * const response = await openai.generate(["Tell me a joke."]);
   * ```
   */
  async _generate(
    prompts: string[],
    stop?: string[],
    callbackManager?: CallbackManager,
    runId?: string
  ): Promise<LLMResult> {
    const subPrompts = chunkArray(prompts, this.batchSize);
    const choices: CreateCompletionResponseChoicesInner[] = [];
    const tokenUsage: TokenUsage = {};
    const callbackManager_ = callbackManager ?? this.callbackManager;

    if (this.stop && stop) {
      throw new Error("Stop found in input and default params");
    }

    const params = this.invocationParams();
    params.stop = stop ?? params.stop;

    if (params.max_tokens === -1) {
      if (prompts.length !== 1) {
        throw new Error(
          "max_tokens set to -1 not supported for multiple inputs"
        );
      }
      params.max_tokens = await calculateMaxTokens({
        prompt: prompts[0],
        // Cast here to allow for other models that may not fit the union
        modelName: this.modelName as TiktokenModel,
      });
    }

    for (let i = 0; i < subPrompts.length; i += 1) {
      const data = params.stream
        ? await new Promise<CreateCompletionResponse>((resolve, reject) => {
            const choice: CreateCompletionResponseChoicesInner = {};
<<<<<<< HEAD
            const parser = createParser((event) => {
              if (event.type === "event") {
                if (event.data === "[DONE]") {
                  resolve(choice);
                } else {
                  const response = JSON.parse(event.data) as Omit<
                    CreateCompletionResponse,
                    "usage"
                  >;

                  const part = response.choices[0];
                  if (part != null) {
                    choice.text = (choice.text ?? "") + (part.text ?? "");
                    choice.finish_reason = part.finish_reason;
                    choice.logprobs = part.logprobs;
                    // eslint-disable-next-line no-void
                    void callbackManager_.handleLLMNewToken(
                      part.text ?? "",
                      runId ?? "",
                      true
                    );
=======
            let response: Omit<CreateCompletionResponse, "choices">;
            let rejected = false;
            this.completionWithRetry(
              {
                ...params,
                prompt: subPrompts[i],
              },
              {
                responseType: "stream",
                onmessage: (event) => {
                  if (event.data?.trim?.() === "[DONE]") {
                    resolve({
                      ...response,
                      choices: [choice],
                    });
                  } else {
                    const message = JSON.parse(event.data) as Omit<
                      CreateCompletionResponse,
                      "usage"
                    >;

                    // on the first message set the response properties
                    if (!response) {
                      response = {
                        id: message.id,
                        object: message.object,
                        created: message.created,
                        model: message.model,
                      };
                    }

                    // on all messages, update choice
                    const part = message.choices[0];
                    if (part != null) {
                      choice.text = (choice.text ?? "") + (part.text ?? "");
                      choice.finish_reason = part.finish_reason;
                      choice.logprobs = part.logprobs;
                      // eslint-disable-next-line no-void
                      void this.callbackManager.handleLLMNewToken(
                        part.text ?? "",
                        true
                      );
                    }
>>>>>>> 0943ba4b
                  }
                },
              }
            ).catch((error) => {
              if (!rejected) {
                rejected = true;
                reject(error);
              }
            });
          })
        : await this.completionWithRetry({
            ...params,
            prompt: subPrompts[i],
          });

      choices.push(...data.choices);

      const {
        completion_tokens: completionTokens,
        prompt_tokens: promptTokens,
        total_tokens: totalTokens,
      } = data.usage ?? {};

      if (completionTokens) {
        tokenUsage.completionTokens =
          (tokenUsage.completionTokens ?? 0) + completionTokens;
      }

      if (promptTokens) {
        tokenUsage.promptTokens = (tokenUsage.promptTokens ?? 0) + promptTokens;
      }

      if (totalTokens) {
        tokenUsage.totalTokens = (tokenUsage.totalTokens ?? 0) + totalTokens;
      }
    }

    const generations = chunkArray(choices, this.n).map((promptChoices) =>
      promptChoices.map((choice) => ({
        text: choice.text ?? "",
        generationInfo: {
          finishReason: choice.finish_reason,
          logprobs: choice.logprobs,
        },
      }))
    );
    return {
      generations,
      llmOutput: { tokenUsage },
    };
  }

  /** @ignore */
  async completionWithRetry(
    request: CreateCompletionRequest,
    options?: StreamingAxiosConfiguration
  ) {
    if (!this.client) {
      const clientConfig = new Configuration({
        ...this.clientConfig,
        baseOptions: {
          timeout: this.timeout,
          adapter: fetchAdapter,
          ...this.clientConfig.baseOptions,
        },
      });
      this.client = new OpenAIApi(clientConfig);
    }
    return this.caller
      .call(this.client.createCompletion.bind(this.client), request, options)
      .then((res) => res.data);
  }

  _llmType() {
    return "openai";
  }
}

/**
 * PromptLayer wrapper to OpenAI
 * @augments OpenAI
 */
export class PromptLayerOpenAI extends OpenAI {
  promptLayerApiKey?: string;

  plTags?: string[];

  constructor(
    fields?: ConstructorParameters<typeof OpenAI>[0] & {
      promptLayerApiKey?: string;
      plTags?: string[];
    }
  ) {
    super(fields);

    this.plTags = fields?.plTags ?? [];
    this.promptLayerApiKey =
      fields?.promptLayerApiKey ??
      (typeof process !== "undefined"
        ? // eslint-disable-next-line no-process-env
          process.env.PROMPTLAYER_API_KEY
        : undefined);

    if (!this.promptLayerApiKey) {
      throw new Error("Missing PromptLayer API key");
    }
  }

  async completionWithRetry(
    request: CreateCompletionRequest,
    options?: StreamingAxiosConfiguration
  ) {
    if (request.stream) {
      return super.completionWithRetry(request, options);
    }

    const requestStartTime = Date.now();
    const response = await super.completionWithRetry(request);
    const requestEndTime = Date.now();

    // https://github.com/MagnivOrg/promptlayer-js-helper
    await this.caller.call(fetch, "https://api.promptlayer.com/track-request", {
      method: "POST",
      headers: {
        "Content-Type": "application/json",
        Accept: "application/json",
      },
      body: JSON.stringify({
        function_name: "openai.Completion.create",
        args: [],
        kwargs: { engine: request.model, prompt: request.prompt },
        tags: this.plTags ?? [],
        request_response: response,
        request_start_time: Math.floor(requestStartTime / 1000),
        request_end_time: Math.floor(requestEndTime / 1000),
        api_key: this.promptLayerApiKey,
      }),
    });

    return response;
  }
}

export { OpenAIChat } from "./openai-chat.js";<|MERGE_RESOLUTION|>--- conflicted
+++ resolved
@@ -14,7 +14,7 @@
 import { calculateMaxTokens } from "../base_language/count_tokens.js";
 import { OpenAIChat } from "./openai-chat.js";
 import { LLMResult } from "../schema/index.js";
-import { CallbackManager } from "../callbacks/index.js";
+import {CallbackManager} from "../callbacks/base.js";
 
 interface ModelParams {
   /** Sampling temperature to use */
@@ -226,9 +226,7 @@
    *
    * @param prompts - The prompts to pass into the model.
    * @param [stop] - Optional list of stop words to use when generating.
-   * @param [callbackManager] - Optional callback manager to use for streaming
-   * requests.
-   * @param [runId] - Optional run ID to use for callbacks.
+   * @param [callbackManager] - Optional callback manager to use when generating.
    *
    * @returns The full LLM output.
    *
@@ -239,16 +237,10 @@
    * const response = await openai.generate(["Tell me a joke."]);
    * ```
    */
-  async _generate(
-    prompts: string[],
-    stop?: string[],
-    callbackManager?: CallbackManager,
-    runId?: string
-  ): Promise<LLMResult> {
+  async _generate(prompts: string[], stop?: string[], callbackManager?: CallbackManager): Promise<LLMResult> {
     const subPrompts = chunkArray(prompts, this.batchSize);
     const choices: CreateCompletionResponseChoicesInner[] = [];
     const tokenUsage: TokenUsage = {};
-    const callbackManager_ = callbackManager ?? this.callbackManager;
 
     if (this.stop && stop) {
       throw new Error("Stop found in input and default params");
@@ -274,29 +266,6 @@
       const data = params.stream
         ? await new Promise<CreateCompletionResponse>((resolve, reject) => {
             const choice: CreateCompletionResponseChoicesInner = {};
-<<<<<<< HEAD
-            const parser = createParser((event) => {
-              if (event.type === "event") {
-                if (event.data === "[DONE]") {
-                  resolve(choice);
-                } else {
-                  const response = JSON.parse(event.data) as Omit<
-                    CreateCompletionResponse,
-                    "usage"
-                  >;
-
-                  const part = response.choices[0];
-                  if (part != null) {
-                    choice.text = (choice.text ?? "") + (part.text ?? "");
-                    choice.finish_reason = part.finish_reason;
-                    choice.logprobs = part.logprobs;
-                    // eslint-disable-next-line no-void
-                    void callbackManager_.handleLLMNewToken(
-                      part.text ?? "",
-                      runId ?? "",
-                      true
-                    );
-=======
             let response: Omit<CreateCompletionResponse, "choices">;
             let rejected = false;
             this.completionWithRetry(
@@ -335,12 +304,11 @@
                       choice.finish_reason = part.finish_reason;
                       choice.logprobs = part.logprobs;
                       // eslint-disable-next-line no-void
-                      void this.callbackManager.handleLLMNewToken(
+                      void callbackManager?.handleLLMNewToken(
                         part.text ?? "",
                         true
                       );
                     }
->>>>>>> 0943ba4b
                   }
                 },
               }
